# build output
dist/
# generated types
.astro/

# dependencies
node_modules/

# logs
npm-debug.log*
yarn-debug.log*
yarn-error.log*
pnpm-debug.log*


# environment variables
.env
.env.production

# macOS-specific files
.DS_Store

# jetbrains setting folder
.idea/

# wrangler files
.wrangler
.dev.vars
auth-worktree/
thoughts-dev/
<<<<<<< HEAD
.cache/
=======

# worktrees
worktrees/
>>>>>>> 9023154b
<|MERGE_RESOLUTION|>--- conflicted
+++ resolved
@@ -28,10 +28,7 @@
 .dev.vars
 auth-worktree/
 thoughts-dev/
-<<<<<<< HEAD
 .cache/
-=======
 
 # worktrees
-worktrees/
->>>>>>> 9023154b
+worktrees/