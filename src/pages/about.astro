--- conflicted
+++ resolved
@@ -11,10 +11,7 @@
     <h2>Socials</h2>
     <p><a href="https://www.linkedin.com/in/emilycogsdill/">LinkedIn</a>
     <p><a href="https://github.com/emily-flambe">GitHub</a>
-<<<<<<< HEAD
     <p><a href="https://www.instagram.com/emily_flambe">Instagram</a> <sub style="font-size: 0.6em;"> ...if you must</sub></p>
-=======
->>>>>>> f9be7aee
     <h2>What is Baba?</h2>
     <p>Baba <img src="/assets/baba/BABA_char.webp" alt="baba"> is the titular character in the hit indie game <a href="https://hempuli.com/baba/" target="_blank" class="link-text"><em>Baba Is You</em></a>.
     <p>I did not create Baba. Baba is not a bunny rabbit. Baba is neither male nor female. Don't you understand? <img src="/assets/baba/baba.webp"> <img src="/assets/baba/is.webp"> <img src="/assets/baba/you.webp">.</p>
@@ -55,11 +52,7 @@
       <li>Gap, Inc. Sales Associate</li>
     </ul>
     <p>As I write this, I live in Boulder, Colorado, with two cats. I moved here in 2024. Prior to that, we lived lots of places?
-<<<<<<< HEAD
     <p><img src="/assets/cats.jpeg" alt="cats" class="about-image"><img src="/assets/boulder.jpeg" class="about-image"><img src="public/assets/baba_sanitas.jpg" class="about-image">
-=======
-    <p><img src="/assets/cats.jpeg" alt="cats" class="about-image"><img src="/assets/boulder.jpeg" alt="boulder" class="about-image">
->>>>>>> f9be7aee
     <p>Boulder is cute! It has mountains, and there is a guy on Pearl Street who knows every zip code. I take pottery classes, I sing in a local choir,
     and I do stereotypical Colorado things like running (on <em>purpose</em>), hiking, cycling, and skiing.
     </ul>
