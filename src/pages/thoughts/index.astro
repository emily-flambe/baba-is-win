--- conflicted
+++ resolved
@@ -1,10 +1,7 @@
 ---
 import BaseLayout from '../../layouts/BaseLayout.astro';
-<<<<<<< HEAD
 import ImageCarousel from '../../components/ImageCarousel.astro';
-=======
 import { processSimpleMarkdown } from '../../utils/simpleMarkdown.js';
->>>>>>> 17a4f66b
 
 const title = 'Thoughts';
 const description = 'Quick thoughts and musings - my personal micro-blog.';
@@ -42,14 +39,10 @@
             return (
               <article class="thought-card" style={`background-color: ${bgColor};`}>
                 <div class="thought-content">
-<<<<<<< HEAD
-                  <p set:html={thought.frontmatter.content}></p>
+                  <p set:html={processSimpleMarkdown(thought.frontmatter.content)}></p>
                   {thought.frontmatter.images && thought.frontmatter.images.length > 0 && (
                     <ImageCarousel images={thought.frontmatter.images} alt="Thought image" />
                   )}
-=======
-                  <p set:html={processSimpleMarkdown(thought.frontmatter.content)}></p>
->>>>>>> 17a4f66b
                 </div>
                 <div class="thought-meta">
                   <time>{thought.frontmatter.publishTime}</time>
