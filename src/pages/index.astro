--- conflicted
+++ resolved
@@ -1,10 +1,7 @@
 ---
 import BaseLayout from '../layouts/BaseLayout.astro';
-<<<<<<< HEAD
 import MiniImageCarousel from '../components/MiniImageCarousel.astro';
-=======
 import { processSimpleMarkdown } from '../utils/simpleMarkdown.js';
->>>>>>> 17a4f66b
 
 const title = 'Emily Cogsdill';
 const description = 'One of the people of all time.';
@@ -32,14 +29,10 @@
           const bgColor = thought.frontmatter.color || 'var(--background-body)';
           return (
             <article class="thought-item" style={`background-color: ${bgColor};`}>
-<<<<<<< HEAD
-              <p class="thought-content" set:html={thought.frontmatter.content}></p>
+              <p class="thought-content" set:html={processSimpleMarkdown(thought.frontmatter.content)}></p>
               {thought.frontmatter.images && thought.frontmatter.images.length > 0 && (
                 <MiniImageCarousel images={thought.frontmatter.images} alt="Thought image" />
               )}
-=======
-              <p class="thought-content" set:html={processSimpleMarkdown(thought.frontmatter.content)}></p>
->>>>>>> 17a4f66b
               <div class="thought-meta">
                 <time>{thought.frontmatter.publishDate}</time>
                 <time class="thought-time">{thought.frontmatter.publishTime}</time>
