{
  "owner": "emily-flambe",
  "repositories": [
    {
      "name": "baba-is-win",
      "displayName": "This site lmao",
      "customDescription": "It insists upon itself.",
      "demoUrl": "https://www.emilycogsdill.com",
      "screenshot": "/assets/museum/personal-site.png"
    },
    {
      "name": "smart-tool-of-knowing",
      "displayName": "Smart Tool Of Knowing",
      "customDescription": "A unified CLI that transforms team collaboration by integrating Linear, Coda, and GitHub data with AI-powered insights and intelligent summarization.",
      "extendedDescription": "This comprehensive command-line tool creates a unified intelligence layer across your team's workflow platforms, seamlessly connecting Linear project management, Coda documentation, and GitHub development data. With AI-powered summarization from OpenAI and Anthropic, it provides advanced search, cross-platform analysis, and intelligent insights to streamline team knowledge management and project tracking.",
<<<<<<< HEAD
      "demoUrl": null,
=======
      "category": "productivity",
      "demoUrl": null,
      "order": 1,
>>>>>>> 39f1319f
      "screenshot": "/assets/museum/smart-tool-of-knowing.png"
    },
    {
      "name": "ask-reddit-without-asking-reddit", 
      "displayName": "Ask Reddit Without Asking Reddit",
      "customDescription": "AI-powered Reddit search that summarizes discussions to answer your questions without the endless scrolling.",
      "extendedDescription": "This experimental web app combines Reddit's vast discussion archive with OpenAI's summarization capabilities to provide AI-generated answers to life's questions. Built as a playful exploration of AI and content aggregation, it offers an alternative way to extract insights from Reddit's community wisdom.",
<<<<<<< HEAD
      "demoUrl": null
=======
      "category": "web-applications",
      "demoUrl": null,
      "order": 6
>>>>>>> 39f1319f
    },
    {
      "name": "notes-for-goats",
      "displayName": "Notes For Goats", 
<<<<<<< HEAD
      "customDescription": "I wanted a personal notetaking app with AI features and I was bored so I kinda vibecoded my own. Turns out I'm not actually much of a note-taker, though...",
      "demoUrl": null
=======
      "customDescription": "An AI-powered personal knowledge management system that transforms how professionals organize and interact with their notes about people, projects, and daily events.",
      "extendedDescription": "Notes for Goats is a sophisticated web application that combines structured note-taking with AI-powered querying capabilities. It allows users to create workspaces, link entities, define relationships, and ask natural language questions about their knowledge base using either OpenAI or local Ollama models for privacy-conscious operation.",
      "category": "productivity",
      "demoUrl": null,
      "order": 3
>>>>>>> 39f1319f
    },
    {
      "name": "list-cutter",
      "displayName": "List Cutter",
<<<<<<< HEAD
      "customDescription": "Ceci n'est pas un CRM.",
      "extendedDescription": "Built with Django and React, this web application provides both basic and pro-level CSV manipulation features. Users can upload CSV files, filter columns using conditions like `<= 20` or `!= \"NY\"`, and download the filtered results, with optional account-based file management for power users.",
=======
      "customDescription": "A no-nonsense CSV list filtering tool that lets you cut through data with SQL-like conditions and download the results.",
      "extendedDescription": "Built with Django and React, this web application provides both basic and pro-level CSV manipulation features. Users can upload CSV files, filter columns using conditions like `<= 20` or `!= \"NY\"`, and download the filtered results, with optional account-based file management for power users.",
      "category": "data-processing", 
>>>>>>> 39f1319f
      "demoUrl": null,
      "screenshot": "/assets/museum/cutty.png"
    },
    {
      "name": "chesscom-helper",
<<<<<<< HEAD
      "displayName": "Chesscom Helper",
      "customDescription": "A real-time Chess.com player monitoring tool built on Cloudflare Workers that tracks player activities and sends notifications.",
      "extendedDescription": "This TypeScript-based application leverages Chess.com's official API to validate and monitor multiple chess players simultaneously. Built with modern edge computing technology, it features secure JWT authentication, real-time player status tracking, and automated database management through Cloudflare's infrastructure.",
      "demoUrl": "https://chesscomhelper.emilycogsdill.com"
=======
      "displayName": "Chess.com Helper",
      "customDescription": "A real-time Chess.com player monitoring tool built on Cloudflare Workers that tracks player activities and sends notifications.",
      "extendedDescription": "This TypeScript-based application leverages Chess.com's official API to validate and monitor multiple chess players simultaneously. Built with modern edge computing technology, it features secure JWT authentication, real-time player status tracking, and automated database management through Cloudflare's infrastructure.",
      "category": "api-integration",
      "demoUrl": "https://chesscomhelper.emilycogsdill.com",
      "order": 5
>>>>>>> 39f1319f
    },
    {
      "name": "esquie",
      "displayName": "Esquie",
      "customDescription": "Mon ami!!!",
      "extendedDescription": "Wheeee, whoooo",
      "demoUrl": "https://esquie.emilycogsdill.com",
      "screenshot": "/assets/museum/esquie.png"
    },
<<<<<<< HEAD
    {
      "name": "SuperClaude",
      "displayName": "SuperClaude",
      "customDescription": "A sophisticated configuration framework that transforms Claude Code into a specialized development powerhouse with 19 commands and 9 cognitive personas.",
      "extendedDescription": "SuperClaude is an advanced enhancement framework for Claude Code that provides systematic, evidence-based development capabilities. It features 19 specialized commands for different aspects of development, 9 cognitive personas offering domain-specific expertise, and MCP integration with tools like Context7 and Sequential. The framework emphasizes token efficiency, structured workflows, and validation patterns to deliver consistent, professional AI assistance across the software development lifecycle.",
      "category": "productivity"
    },
    {
      "name": "dotfiles",
      "displayName": "dotfiles",
      "customDescription": "Custom configurations for Kitty (terminal) and AeroSpace (window management). Extremely advanced. Big-brain users ONLY.",
      "screenshot": "/assets/museum/kitty.png"
=======
    "api-integration": {
      "id": "api-integration",
      "name": "APIs & Integration",
      "description": "API clients and integration tools",
      "color": "#d4af37",
      "icon": "🔌"
    },
    "heartwarming": {
      "id": "heartwarming",
      "name": "Heartwarming",
      "description": "Projects that warm the heart and bring joy",
      "color": "#ec4899",
      "icon": "💖"
    },
    "pointless": {
      "id": "pointless",
      "name": "Pointless",
      "description": "This really wasn't necessary at all.",
      "color": "#0891b2",
      "icon": "👍"
    },
    "other": {
      "id": "other",
      "name": "Other Projects",
      "description": "Miscellaneous projects and experiments",
      "color": "#6b7280",
      "icon": "💋"
>>>>>>> 39f1319f
    }
  ],
  "settings": {
    "fallbackToAllRepos": false,
    "sortBy": "updated",
    "showOnlyConfigured": true
  }
}<|MERGE_RESOLUTION|>--- conflicted
+++ resolved
@@ -13,13 +13,9 @@
       "displayName": "Smart Tool Of Knowing",
       "customDescription": "A unified CLI that transforms team collaboration by integrating Linear, Coda, and GitHub data with AI-powered insights and intelligent summarization.",
       "extendedDescription": "This comprehensive command-line tool creates a unified intelligence layer across your team's workflow platforms, seamlessly connecting Linear project management, Coda documentation, and GitHub development data. With AI-powered summarization from OpenAI and Anthropic, it provides advanced search, cross-platform analysis, and intelligent insights to streamline team knowledge management and project tracking.",
-<<<<<<< HEAD
-      "demoUrl": null,
-=======
       "category": "productivity",
       "demoUrl": null,
       "order": 1,
->>>>>>> 39f1319f
       "screenshot": "/assets/museum/smart-tool-of-knowing.png"
     },
     {
@@ -27,57 +23,35 @@
       "displayName": "Ask Reddit Without Asking Reddit",
       "customDescription": "AI-powered Reddit search that summarizes discussions to answer your questions without the endless scrolling.",
       "extendedDescription": "This experimental web app combines Reddit's vast discussion archive with OpenAI's summarization capabilities to provide AI-generated answers to life's questions. Built as a playful exploration of AI and content aggregation, it offers an alternative way to extract insights from Reddit's community wisdom.",
-<<<<<<< HEAD
-      "demoUrl": null
-=======
       "category": "web-applications",
       "demoUrl": null,
       "order": 6
->>>>>>> 39f1319f
     },
     {
       "name": "notes-for-goats",
       "displayName": "Notes For Goats", 
-<<<<<<< HEAD
       "customDescription": "I wanted a personal notetaking app with AI features and I was bored so I kinda vibecoded my own. Turns out I'm not actually much of a note-taker, though...",
-      "demoUrl": null
-=======
-      "customDescription": "An AI-powered personal knowledge management system that transforms how professionals organize and interact with their notes about people, projects, and daily events.",
-      "extendedDescription": "Notes for Goats is a sophisticated web application that combines structured note-taking with AI-powered querying capabilities. It allows users to create workspaces, link entities, define relationships, and ask natural language questions about their knowledge base using either OpenAI or local Ollama models for privacy-conscious operation.",
       "category": "productivity",
       "demoUrl": null,
       "order": 3
->>>>>>> 39f1319f
     },
     {
       "name": "list-cutter",
       "displayName": "List Cutter",
-<<<<<<< HEAD
       "customDescription": "Ceci n'est pas un CRM.",
       "extendedDescription": "Built with Django and React, this web application provides both basic and pro-level CSV manipulation features. Users can upload CSV files, filter columns using conditions like `<= 20` or `!= \"NY\"`, and download the filtered results, with optional account-based file management for power users.",
-=======
-      "customDescription": "A no-nonsense CSV list filtering tool that lets you cut through data with SQL-like conditions and download the results.",
-      "extendedDescription": "Built with Django and React, this web application provides both basic and pro-level CSV manipulation features. Users can upload CSV files, filter columns using conditions like `<= 20` or `!= \"NY\"`, and download the filtered results, with optional account-based file management for power users.",
-      "category": "data-processing", 
->>>>>>> 39f1319f
+      "category": "data-processing",
       "demoUrl": null,
       "screenshot": "/assets/museum/cutty.png"
     },
     {
       "name": "chesscom-helper",
-<<<<<<< HEAD
       "displayName": "Chesscom Helper",
-      "customDescription": "A real-time Chess.com player monitoring tool built on Cloudflare Workers that tracks player activities and sends notifications.",
-      "extendedDescription": "This TypeScript-based application leverages Chess.com's official API to validate and monitor multiple chess players simultaneously. Built with modern edge computing technology, it features secure JWT authentication, real-time player status tracking, and automated database management through Cloudflare's infrastructure.",
-      "demoUrl": "https://chesscomhelper.emilycogsdill.com"
-=======
-      "displayName": "Chess.com Helper",
       "customDescription": "A real-time Chess.com player monitoring tool built on Cloudflare Workers that tracks player activities and sends notifications.",
       "extendedDescription": "This TypeScript-based application leverages Chess.com's official API to validate and monitor multiple chess players simultaneously. Built with modern edge computing technology, it features secure JWT authentication, real-time player status tracking, and automated database management through Cloudflare's infrastructure.",
       "category": "api-integration",
       "demoUrl": "https://chesscomhelper.emilycogsdill.com",
       "order": 5
->>>>>>> 39f1319f
     },
     {
       "name": "esquie",
@@ -87,7 +61,6 @@
       "demoUrl": "https://esquie.emilycogsdill.com",
       "screenshot": "/assets/museum/esquie.png"
     },
-<<<<<<< HEAD
     {
       "name": "SuperClaude",
       "displayName": "SuperClaude",
@@ -100,35 +73,6 @@
       "displayName": "dotfiles",
       "customDescription": "Custom configurations for Kitty (terminal) and AeroSpace (window management). Extremely advanced. Big-brain users ONLY.",
       "screenshot": "/assets/museum/kitty.png"
-=======
-    "api-integration": {
-      "id": "api-integration",
-      "name": "APIs & Integration",
-      "description": "API clients and integration tools",
-      "color": "#d4af37",
-      "icon": "🔌"
-    },
-    "heartwarming": {
-      "id": "heartwarming",
-      "name": "Heartwarming",
-      "description": "Projects that warm the heart and bring joy",
-      "color": "#ec4899",
-      "icon": "💖"
-    },
-    "pointless": {
-      "id": "pointless",
-      "name": "Pointless",
-      "description": "This really wasn't necessary at all.",
-      "color": "#0891b2",
-      "icon": "👍"
-    },
-    "other": {
-      "id": "other",
-      "name": "Other Projects",
-      "description": "Miscellaneous projects and experiments",
-      "color": "#6b7280",
-      "icon": "💋"
->>>>>>> 39f1319f
     }
   ],
   "settings": {
