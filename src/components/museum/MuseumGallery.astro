---
import type { MuseumProject } from '../../lib/github/types.js';
import ProjectCard from './ProjectCard.astro';

export interface Props {
  projects: MuseumProject[];
  layout?: 'grid' | 'masonry' | 'list';
  showSearch?: boolean;
  emptyMessage?: string;
}

const { 
  projects, 
  layout = 'grid', 
  showSearch = false,
  emptyMessage = 'No projects found matching your criteria.'
} = Astro.props;

// Projects are already sorted by the API
const allProjects = projects;
---

<div class="museum-gallery" data-layout={layout}>


  {projects.length === 0 ? (
    <div class="empty-state">
      <div class="empty-icon">🔍</div>
      <h3>No Projects Found</h3>
      <p>{emptyMessage}</p>
    </div>
  ) : (
    <div class="gallery-container">
      <section class="projects-section">
        <div class={`projects-grid ${layout}`}>
          {allProjects.map(project => (
            <ProjectCard project={project} featured={false} />
          ))}
        </div>
      </section>
    </div>
  )}
</div>

<style>
  .museum-gallery {
    width: 100%;
  }



  .gallery-container {
    display: flex;
    flex-direction: column;
    gap: 2rem;
  }



  /* CSS Grid Masonry Layout */
  .projects-grid {
    width: 100%;
  }

  .projects-grid.grid,
  .projects-grid.masonry {
    display: grid;
    grid-template-columns: repeat(auto-fit, minmax(320px, 1fr));
    grid-auto-rows: 10px;
    gap: 2rem;
    align-items: start;
  }

  .projects-grid.list {
    display: flex;
    flex-direction: column;
    gap: 1rem;
  }

  .projects-grid .project-card {
    width: 100%;
    transition: all 0.3s ease;
    opacity: 1;
    break-inside: avoid;
    margin: 0;
  }

  .projects-grid.list .project-card {
    margin-bottom: 1rem;
  }

  /* Empty State */
  .empty-state {
    text-align: center;
    padding: 4rem 2rem;
    color: var(--text-secondary);
  }

  .empty-icon {
    font-size: 4rem;
    margin-bottom: 1rem;
    opacity: 0.5;
  }

  .empty-state h3 {
    font-family: var(--font-family-sans);
    font-size: 1.6em;
    font-weight: 700;
    margin: 0 0 0.5em 0;
    color: #a6d8df;
  }

  .empty-state p {
    font-family: var(--font-family-serif);
    font-size: 1.15rem;
    line-height: 1.75em;
    margin: 1.2em auto;
    max-width: 400px;
  }

  /* Responsive Design */
  /* Better responsive breakpoints */
  @media (max-width: 768px) {
    .projects-grid.grid,
    .projects-grid.masonry {
      grid-template-columns: repeat(auto-fill, minmax(280px, 1fr));
    }
    
    @supports not (grid-template-rows: masonry) {
      .projects-grid.grid,
      .projects-grid.masonry {
        column-width: 300px;
      }
    }
  }

  @media (max-width: 640px) {
    .projects-grid.grid,
    .projects-grid.masonry {
      grid-template-columns: 1fr;
      gap: 1rem;
    }
    
    @supports not (grid-template-rows: masonry) {
      .projects-grid.grid,
      .projects-grid.masonry {
        column-count: 1;
        column-width: 100%;
      }
    }
    
    .projects-grid .project-card {
      margin-bottom: 1rem;
    }
  }

  @media (max-width: 768px) {

    .gallery-container {
      gap: 1.5rem;
    }

    .empty-state {
      padding: 3rem 1rem;
    }

    .empty-icon {
      font-size: 3rem;
    }
  }




</style>

<script>
  // Simple masonry layout using CSS Grid
  function initMasonry() {
    const grids = document.querySelectorAll('.projects-grid.grid, .projects-grid.masonry');
    
    grids.forEach(grid => {
      const cards = grid.querySelectorAll('.project-card');
      const rowGap = 32; // 2rem in pixels
      const rowHeight = 10; // grid-auto-rows value
      
      cards.forEach(card => {
        const cardHeight = card.getBoundingClientRect().height;
        const rowSpan = Math.ceil((cardHeight + rowGap) / (rowHeight + rowGap));
        card.style.gridRowEnd = `span ${rowSpan}`;
      });
    });
  }

<<<<<<< HEAD
  // Wait for all images to load before calculating masonry
  function waitForImages() {
    return new Promise((resolve) => {
      const images = document.querySelectorAll('.project-card img');
      if (images.length === 0) {
        resolve(undefined);
        return;
      }

      let loadedCount = 0;
      const totalImages = images.length;

      images.forEach(img => {
        if (img.complete) {
          loadedCount++;
        } else {
          img.addEventListener('load', () => {
            loadedCount++;
            if (loadedCount === totalImages) {
              resolve(undefined);
            }
          });
          img.addEventListener('error', () => {
            loadedCount++;
            if (loadedCount === totalImages) {
              resolve(undefined);
            }
          });
        }
      });

      if (loadedCount === totalImages) {
        resolve(undefined);
      }

      // Fallback timeout in case some images fail to fire events
      setTimeout(() => resolve(undefined), 2000);
    });
  }

  // Initialize masonry layout with proper image loading detection
  async function runMasonry() {
    // Wait for images to load
    await waitForImages();
    
    // Small delay to ensure DOM is settled
    setTimeout(initMasonry, 50);
  }

  // Handle initial page load
  document.addEventListener('DOMContentLoaded', runMasonry);
  
  // Handle Astro ViewTransitions navigation
  document.addEventListener('astro:page-load', runMasonry);
  
  // Handle window resize
  window.addEventListener('resize', () => {
=======
  // Initialize masonry layout
  function runMasonry() {
>>>>>>> 15134c5a
    setTimeout(initMasonry, 100);
  }

  // Handle initial page load
  document.addEventListener('DOMContentLoaded', runMasonry);
  
  // Handle Astro ViewTransitions navigation (key for fixing the header link issue)
  document.addEventListener('astro:page-load', runMasonry);
  
  // Handle window resize
  window.addEventListener('resize', runMasonry);
</script>
<|MERGE_RESOLUTION|>--- conflicted
+++ resolved
@@ -192,7 +192,6 @@
     });
   }
 
-<<<<<<< HEAD
   // Wait for all images to load before calculating masonry
   function waitForImages() {
     return new Promise((resolve) => {
@@ -245,24 +244,11 @@
   // Handle initial page load
   document.addEventListener('DOMContentLoaded', runMasonry);
   
-  // Handle Astro ViewTransitions navigation
+  // Handle Astro ViewTransitions navigation (key for fixing the header link issue)
   document.addEventListener('astro:page-load', runMasonry);
   
   // Handle window resize
   window.addEventListener('resize', () => {
-=======
-  // Initialize masonry layout
-  function runMasonry() {
->>>>>>> 15134c5a
     setTimeout(initMasonry, 100);
-  }
-
-  // Handle initial page load
-  document.addEventListener('DOMContentLoaded', runMasonry);
-  
-  // Handle Astro ViewTransitions navigation (key for fixing the header link issue)
-  document.addEventListener('astro:page-load', runMasonry);
-  
-  // Handle window resize
-  window.addEventListener('resize', runMasonry);
+  });
 </script>
